use std::fs;
use std::fs::{File, OpenOptions};
use std::io::{BufWriter, Result, Write};
use std::path::PathBuf;
<<<<<<< HEAD
use std::{env, fs};

fn main() -> Result<()> {
    let mut args = env::args().peekable();
=======

use clap::{Parser, Subcommand};

const VERSION: &str = env!("CARGO_PKG_VERSION");

#[derive(Parser)]
#[command(version = VERSION, about = "A Minimalistic task manager", long_about = None)]
struct Cli {
    #[command(subcommand)]
    command: Commands,
}

#[derive(Subcommand)]
enum Commands {
    /// Add one or more new tasks
    Add {
        /// Task description(s)
        tasks: Vec<String>,
    },

    /// List all tasks
    List,

    /// Delete task(s) by their indices, or pass "all" to delete everything
    Done {
        /// Task index(es) to delete, or "all" to delete all tasks
        indices: Vec<String>,
    },

    /// Update a task at the given index
    Update {
        /// The index of the task to update
        index: u32,
        /// The new task description
        new_task: String,
    },
}

fn main() -> Result<()> {
    let args = Cli::parse();
>>>>>>> ece02623
    let home = home::home_dir().unwrap_or(PathBuf::from("."));
    let filepath = home.join(".tasks.txt").to_string_lossy().to_string();

    tasks_exists(&filepath)?;

<<<<<<< HEAD
    if let Some(program) = args.next() {
        let subcommand = args.next().unwrap_or("list".to_string());

        match subcommand.chars().next().expect("Invalid utf-8 characters") {
            'a' | 'n' => {
                let mut tasks: Vec<String> = Vec::new();
                while let Some(argument) = &args.next() {
                    tasks.push(argument.to_string());
                }
                add_new(tasks, &filepath)?;
            }
            'l' => list_all(&filepath)?,

            'd' => {
                if let Some(arg) = args.peek() {
                    if arg == "all" {
                        delete_all(&filepath)?;
                        return Ok(());
=======
    match args.command {
        Commands::List => list_all(&filepath),
        Commands::Add { tasks } => add_new(tasks, &filepath),
        Commands::Done { indices } => {
            if indices.len() == 1 && indices[0] == "all" {
                delete_all(&filepath)
            } else {
                let mut indices_vec = Vec::new();

                for idx in indices {
                    match idx.parse::<u32>() {
                        Ok(value) => indices_vec.push(value),
                        Err(e) => eprintln!("Failed to parse index: {}: {}", idx, e),
>>>>>>> ece02623
                    }
                }

                delete_todos(indices_vec, &filepath)
            }
<<<<<<< HEAD
            'u' => {
                if let Some(arg) = args.next() {
                    match arg.parse() {
                        Ok(index) => {
                            if let Some(arg) = args.next() {
                                update_task(index, arg, &filepath)?;
                            } else {
                                usage(&program);
                            }
                        }
                        Err(err) => {
                            eprintln!("{err}: \"{arg}\"");
                        }
                    }
                } else {
                    usage(&program);
                }
            }
            'h' => usage(&program),
            _ => usage(&program),
=======
>>>>>>> ece02623
        }
        Commands::Update { index, new_task } => update_task(index, new_task, &filepath),
    }
}

fn add_new(tasks: Vec<String>, filepath: &str) -> Result<()> {
    let content = match fs::read_to_string(filepath) {
        Ok(val) => val,
        Err(err) => {
            eprintln!("Failed to read {filepath}: {err}");
            return Err(err);
        }
    };

    let mut count = content.lines().count();

    let mut file = BufWriter::new(OpenOptions::new().read(true).append(true).open(filepath)?);
    for task in tasks {
        writeln!(&mut file, "{task}")?;
        count += 1;
        println!("Task {count} Added");
    }

    Ok(())
}

fn list_all(filepath: &str) -> Result<()> {
    let buf = match fs::read_to_string(filepath) {
        Ok(val) => val,
        Err(err) => {
            eprintln!("Failed to read {filepath}: {err}");
            return Err(err);
        }
    };
    if buf.is_empty() {
        println!("No Tasks!");
        return Ok(());
    }
    let mut index = 1;
    for line in buf.lines() {
        println!("{index}: {line:?}");
        index += 1;
    }

    Ok(())
}

fn delete_all(filepath: &str) -> Result<()> {
    OpenOptions::new()
        .write(true)
        .truncate(true)
        .open(filepath)?;
    println!("All Tasks Deleted!");
    Ok(())
}

fn delete_todos(indexes: Vec<u32>, filepath: &str) -> Result<()> {
    let content = match fs::read_to_string(filepath) {
        Ok(val) => val,
        Err(err) => {
            eprintln!("Failed to read {filepath}: {err}");
            return Err(err);
        }
    };
    let mut i = 1;
    let mut writer = BufWriter::new(
        OpenOptions::new()
            .create(true)
            .write(true)
            .truncate(true)
            .open(filepath)?,
    );

    for line in content.lines() {
        if indexes.contains(&i) {
            println!("Task {i} Deleted");
            i += 1;
            continue;
        }
        let _ = writeln!(&mut writer, "{line}").map_err(|err| {
            eprintln!("Failed to write line: {line} :{err}");
        });
        i += 1;
    }

    Ok(())
}

fn update_task(index: u32, new_task: String, filepath: &str) -> Result<()> {
    let mut i = 1;
    let buf = match fs::read_to_string(filepath) {
        Ok(val) => val,
        Err(err) => {
            eprintln!("Failed to read {filepath}: {err}");
            return Err(err);
        }
    };
    let mut writer = BufWriter::new(
        OpenOptions::new()
            .create(true)
            .write(true)
            .truncate(true)
            .open(filepath)?,
    );

    for mut line in buf.lines() {
        if i == index {
            line = &new_task;
            println!("Task Updated");
            println!("{i}: {line}");
        }

        let _ = writeln!(&mut writer, "{line}").map_err(|err| {
            eprintln!("Failed to write line: {line} :{err}");
        });
        i += 1;
    }

    Ok(())
}

fn tasks_exists(filepath: &str) -> Result<()> {
    match fs::exists(filepath) {
        Ok(_) => return Ok(()),
        Err(_) => File::create(filepath)?,
    };

    Ok(())
}<|MERGE_RESOLUTION|>--- conflicted
+++ resolved
@@ -2,12 +2,6 @@
 use std::fs::{File, OpenOptions};
 use std::io::{BufWriter, Result, Write};
 use std::path::PathBuf;
-<<<<<<< HEAD
-use std::{env, fs};
-
-fn main() -> Result<()> {
-    let mut args = env::args().peekable();
-=======
 
 use clap::{Parser, Subcommand};
 
@@ -48,32 +42,11 @@
 
 fn main() -> Result<()> {
     let args = Cli::parse();
->>>>>>> ece02623
     let home = home::home_dir().unwrap_or(PathBuf::from("."));
     let filepath = home.join(".tasks.txt").to_string_lossy().to_string();
 
     tasks_exists(&filepath)?;
 
-<<<<<<< HEAD
-    if let Some(program) = args.next() {
-        let subcommand = args.next().unwrap_or("list".to_string());
-
-        match subcommand.chars().next().expect("Invalid utf-8 characters") {
-            'a' | 'n' => {
-                let mut tasks: Vec<String> = Vec::new();
-                while let Some(argument) = &args.next() {
-                    tasks.push(argument.to_string());
-                }
-                add_new(tasks, &filepath)?;
-            }
-            'l' => list_all(&filepath)?,
-
-            'd' => {
-                if let Some(arg) = args.peek() {
-                    if arg == "all" {
-                        delete_all(&filepath)?;
-                        return Ok(());
-=======
     match args.command {
         Commands::List => list_all(&filepath),
         Commands::Add { tasks } => add_new(tasks, &filepath),
@@ -87,35 +60,11 @@
                     match idx.parse::<u32>() {
                         Ok(value) => indices_vec.push(value),
                         Err(e) => eprintln!("Failed to parse index: {}: {}", idx, e),
->>>>>>> ece02623
                     }
                 }
 
                 delete_todos(indices_vec, &filepath)
             }
-<<<<<<< HEAD
-            'u' => {
-                if let Some(arg) = args.next() {
-                    match arg.parse() {
-                        Ok(index) => {
-                            if let Some(arg) = args.next() {
-                                update_task(index, arg, &filepath)?;
-                            } else {
-                                usage(&program);
-                            }
-                        }
-                        Err(err) => {
-                            eprintln!("{err}: \"{arg}\"");
-                        }
-                    }
-                } else {
-                    usage(&program);
-                }
-            }
-            'h' => usage(&program),
-            _ => usage(&program),
-=======
->>>>>>> ece02623
         }
         Commands::Update { index, new_task } => update_task(index, new_task, &filepath),
     }
